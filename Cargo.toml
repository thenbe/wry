--- conflicted
+++ resolved
@@ -24,27 +24,17 @@
 rustdoc-args = ["--cfg", "docsrs"]
 
 [features]
-<<<<<<< HEAD
 default = ["file-drop", "objc-exception", "protocol", "servo"]
-=======
-default = ["file-drop", "objc-exception", "protocol", "os-webview"]
->>>>>>> 10229e2e
 objc-exception = ["objc/exception"]
 file-drop = []
 protocol = []
 devtools = []
 transparent = []
 fullscreen = []
-<<<<<<< HEAD
-linux-body = ["webkit2gtk/v2_40", "native"]
-mac-proxy = []
-native = ["javascriptcore-rs", "webkit2gtk", "webkit2gtk-sys", "dep:gtk", "soup3", "x11-dl", "gdkx11"]
-servo = []
-=======
 linux-body = ["webkit2gtk/v2_40", "os-webview"]
 mac-proxy = []
 os-webview = ["javascriptcore-rs", "webkit2gtk", "webkit2gtk-sys", "dep:gtk", "soup3", "x11-dl", "gdkx11"]
->>>>>>> 10229e2e
+servo = []
 
 [build-dependencies]
 cfg_aliases = "0.1"
@@ -59,6 +49,7 @@
 url = "2.4"
 http = "0.2"
 raw-window-handle = { version = "0.5", features = ["std"] }
+# Servo TODO move to feature gate
 libservo = { path = "../servo/components/servo", features = ["max_log_level", "native-bluetooth", "webdriver"] }
 servo-media = { git = "https://github.com/servo/media" }
 crossbeam-channel = "0.5"
